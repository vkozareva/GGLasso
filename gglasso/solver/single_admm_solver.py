--- conflicted
+++ resolved
@@ -15,7 +15,6 @@
              verbose=False, measure=False, latent=False, mu1=None):
     """
     This is an ADMM solver for the (Latent) Single Graphical Lasso problem (SGL).
-
     SGL problem formulation (latent=False):
         min_{Omega,Theta} -log det(Omega) + Tr(S*Omega) + lambda1*|Theta||_{1,od} 
         subject to Omega = Theta
@@ -27,7 +26,6 @@
     Note:
         - typically, Omega_t sequence is positive definite, Theta_t sequence is sparse.
         - in the code, X_t are the SCALED (with 1/rho) dual variables for the equality constraint. 
-
     Parameters
     ----------
     S : array (p,p)
@@ -62,19 +60,17 @@
         The default is False.
     mu1 : float, positive, optional
         low-rank regularization parameter. Only needs to be specified if latent=True.
-
     Returns
     -------
     sol : dict
         contains the solution, i.e. Omega, Theta, X (and L if latent=True) after termination. All elements are (p,p) arrays.
     info : dict
         status and measurement information from the solver.
-
     """
     assert Omega_0.shape == S.shape
     assert S.shape[0] == S.shape[1]
     assert lambda1 > 0
-
+    
     assert stopping_criterion in ["boyd", "kkt"]
 
     if latent:
@@ -87,7 +83,7 @@
 
     # initialize
     Omega_t = Omega_0.copy()
-
+    
     if len(Theta_0) == 0:
         Theta_0 = Omega_0.copy()
     if len(X_0) == 0:
@@ -144,7 +140,7 @@
         if measure:
             end = time.time()
             runtime[iter_t] = end - start
-
+        
         # Stopping criterion
         if stopping_criterion == 'boyd':
             r_t,s_t,e_pri,e_dual = ADMM_stopping_criterion(Omega_t, Omega_t_1, Theta_t, L_t, X_t,\
@@ -166,19 +162,12 @@
             if eta_A <= tol:
                 status = 'optimal'
                 break
-<<<<<<< HEAD
-
-        if verbose:
-            print(f"Current accuracy: ", residual[iter_t])
-
-=======
                    
                 
->>>>>>> e916bc76
     ##################################################################
     ### MAIN LOOP FINISHED
     ##################################################################
-
+    
     # retrieve status (partially optimal or max iter)
     if status != 'optimal':
         if stopping_criterion == 'boyd':
@@ -190,7 +179,7 @@
                 status = 'max iterations reached'
         else:
             status = 'max iterations reached'
-
+            
     print(f"ADMM terminated after {iter_t+1} iterations with status: {status}.")
 
     assert abs((Omega_t).T - Omega_t).max() <= 1e-5, "Solution is not symmetric"
@@ -260,7 +249,7 @@
         term4 = np.linalg.norm(L - proxL) / (1 + np.linalg.norm(L))
 
     residual = max(term1, term2, term3, term4)
-
+    
     return residual
 
 
@@ -320,7 +309,6 @@
         contains the solution, i.e. Omega, Theta, X after termination.
     info : dict
         status and measurement information from the solver.
-
     """
     assert Omega_0.shape == S.shape
     assert S.shape[0] == S.shape[1]
@@ -335,10 +323,6 @@
 
     # compute connected components of S with lambda_1 threshold
     numC, allC = get_connected_components(S, lambda1)
-    # check the number of built components > 1
-    if numC == 1:
-        print("Number of the connected components:", numC)
-        print("To increase the number of connected components, make lambda1 bigger")
 
     allOmega = list()
     allTheta = list()
