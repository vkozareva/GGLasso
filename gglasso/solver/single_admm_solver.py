"""
author: Fabian Schaipp
"""

import numpy as np
import time
from scipy.sparse.csgraph import connected_components
from scipy.linalg import block_diag

from .ggl_helper import prox_od_1norm, phiplus, prox_rank_norm


def ADMM_SGL(S, lambda1, Omega_0, Theta_0=np.array([]), X_0=np.array([]),
             rho=1., max_iter=1000, tol=1e-7, rtol=1e-4, stopping_criterion='boyd',\
             verbose=False, measure=False, latent=False, mu1=None):
    """
<<<<<<< HEAD
    This is an ADMM solver for the (Latent) Single Graphical Lasso problem (SGL).
    SGL problem formulation (latent=False):
        min_{Omega,Theta} -log det(Omega) + Tr(S*Omega) + lambda1*|Theta||_{1,od} 
        subject to Omega = Theta
=======
    This is an ADMM solver for the (Latent variable) Single Graphical Lasso problem (SGL).

    If ``latent=False``, this function solves
>>>>>>> ff3f4ab2
    
    .. math::
       \min_{\Omega, \Theta \in \mathbb{S}^p_{++}} - \log \det \Omega + \mathrm{Tr}(S\Omega) + \lambda \|\Theta\|_{1,od}
       
       s.t. \quad \Omega = \Theta
    
    If ``latent=True``, this function solves
    
    .. math::
       \min_{\Omega, \Theta, L \in \mathbb{S}^p_{++}} - \log \det (\Omega) + \mathrm{Tr}(S \Omega) + \lambda_1 \|\Theta\|_{1,od} + \mu_1 \|L\|_{\star}
       
       s.t. \quad \Omega = \Theta - L
       
    Note:
<<<<<<< HEAD
        - typically, Omega_t sequence is positive definite, Theta_t sequence is sparse.
        - in the code, X_t are the SCALED (with 1/rho) dual variables for the equality constraint. 
=======
        * Typically, ``sol['Omega']`` is positive definite and ``sol['Theta']`` is sparse.
        * We use scaled ADMM, i.e. X are the scaled (with 1/rho) dual variables for the equality constraint. 

>>>>>>> ff3f4ab2
    Parameters
    ----------
    S : array (p,p)
        empirical covariance matrix. Needs to be symmetric and positive semidefinite.
    lambda1 : float, positive
        sparsity regularization parameter.
    Omega_0 : array (p,p)
        starting point for the Omega variable. Choose ``np.eye(p)`` if no better starting point is known.
    Theta_0 : array (p,p), optional
        starting point for the Theta variable. If not specified, it is set to the same as Omega_0.
    X_0 : array (p,p), optional
        starting point for the X variable. If not specified, it is set to zero array.
    rho : float, positive, optional
        step size paramater for the augmented Lagrangian in ADMM. The default is 1. Tune this parameter for optimal performance.
    max_iter : int, optional
        maximum number of iterations. The default is 1000.
    tol : float, positive, optional
        tolerance for the primal residual. See "Distributed Optimization and Statistical Learning via the Alternating Direction Method of Multipliers", Boyd et al. for details.
        The default is 1e-7.
    rtol : float, positive, optional
        tolerance for the dual residual. The default is 1e-4.
    stopping_criterion : str, optional
    
        * 'boyd': Stopping criterion after Boyd et al.
        * 'kkt': KKT residual is chosen as stopping criterion. This is computationally expensive to compute.
        
        The default is 'boyd'.
    verbose : boolean, optional
        verbosity of the solver. The default is False.
    measure : boolean, optional
        turn on/off measurements of runtime per iteration. The default is False.
    latent : boolean, optional
        Solve the SGL with or without latent variables (see above for the exact formulations).
        The default is False.
    mu1 : float, positive, optional
        low-rank regularization parameter. Only needs to be specified if latent=True.
    Returns
    -------
    sol : dict
        contains the solution, i.e. Omega, Theta, X (and L if ``latent=True``) after termination. All elements are (p,p) arrays.
    info : dict
        status and measurement information from the solver.
    """
    assert Omega_0.shape == S.shape
    assert S.shape[0] == S.shape[1]
    assert lambda1 > 0
    
    assert stopping_criterion in ["boyd", "kkt"]

    if latent:
        assert mu1 is not None
        assert mu1 > 0

    (p, p) = S.shape

    assert rho > 0, "ADMM penalization parameter must be positive."

    # initialize
    Omega_t = Omega_0.copy()
    
    if len(Theta_0) == 0:
        Theta_0 = Omega_0.copy()
    if len(X_0) == 0:
        X_0 = np.zeros((p, p))

    Theta_t = Theta_0.copy()
    L_t = np.zeros((p, p))
    X_t = X_0.copy()

    runtime = np.zeros(max_iter)
    residual = np.zeros(max_iter)
    status = ''
    

    if verbose:
        print("------------ADMM Algorithm for Single Graphical Lasso----------------")

        if stopping_criterion == 'boyd':
            hdr_fmt = "%4s\t%10s\t%10s\t%10s\t%10s"
            out_fmt = "%4d\t%10.4g\t%10.4g\t%10.4g\t%10.4g"
            print(hdr_fmt % ("iter", "r_t", "s_t", "eps_pri", "eps_dual"))
        elif stopping_criterion == 'kkt':
            hdr_fmt = "%4s\t%10s"
            out_fmt = "%4d\t%10.4g"
            print(hdr_fmt % ("iter", "kkt residual"))
            
    ##################################################################
    ### MAIN LOOP STARTS
    ##################################################################
    for iter_t in np.arange(max_iter):
        if measure:
            start = time.time()


        # Omega Update
        W_t = Theta_t - L_t - X_t - (1 / rho) * S
        eigD, eigQ = np.linalg.eigh(W_t)
        Omega_t_1 = Omega_t.copy()
        Omega_t = phiplus(beta=1 / rho, D=eigD, Q=eigQ)

        # Theta Update
        Theta_t = prox_od_1norm(Omega_t + L_t + X_t, (1 / rho) * lambda1)

        # L Update
        if latent:
            C_t = Theta_t - X_t - Omega_t
            # C_t = (C_t.T + C_t)/2
            eigD1, eigQ1 = np.linalg.eigh(C_t)
            L_t = prox_rank_norm(C_t, mu1/rho, D=eigD1, Q=eigQ1)

        # X Update
        X_t = X_t + Omega_t - Theta_t + L_t

        if measure:
            end = time.time()
            runtime[iter_t] = end - start
        
        # Stopping criterion
        if stopping_criterion == 'boyd':
            r_t,s_t,e_pri,e_dual = ADMM_stopping_criterion(Omega_t, Omega_t_1, Theta_t, L_t, X_t,\
                                                           S, rho, tol, rtol, latent)
            residual[iter_t] = max(r_t,s_t)
            
            if verbose:
                print(out_fmt % (iter_t,r_t,s_t,e_pri,e_dual))
            if (r_t <= e_pri) and  (s_t <= e_dual):
                status = 'optimal'
                break

        elif stopping_criterion == 'kkt':
            eta_A = kkt_stopping_criterion(Omega_t, Theta_t, L_t, rho * X_t, S, lambda1, latent, mu1)
            residual[iter_t] = eta_A
            
            if verbose:
                print(out_fmt % (iter_t,eta_A))
            if eta_A <= tol:
                status = 'optimal'
                break
                   
                
    ##################################################################
    ### MAIN LOOP FINISHED
    ##################################################################
    
    # retrieve status (partially optimal or max iter)
    if status != 'optimal':
        if stopping_criterion == 'boyd':
            if (r_t <= e_pri):
                status = 'primal optimal'
            elif (s_t <= e_dual):
                status = 'dual optimal'
            else:
                status = 'max iterations reached'
        else:
            status = 'max iterations reached'
            
    print(f"ADMM terminated after {iter_t+1} iterations with status: {status}.")

    assert abs((Omega_t).T - Omega_t).max() <= 1e-5, "Solution is not symmetric"
    assert abs((Theta_t).T - Theta_t).max() <= 1e-5, "Solution is not symmetric"
    assert abs((L_t).T - L_t).max() <= 1e-5, "Solution is not symmetric"

    D = np.linalg.eigvalsh(Theta_t - L_t)
    if D.min() <= 0:
        print(
            f"WARNING: Theta (Theta - L resp.) is not positive definite. Solve to higher accuracy! (min EV is {D.min()})")

    if latent:
        D = np.linalg.eigvalsh(L_t)
        if D.min() < -1e-8:
            print(f"WARNING: L is not positive semidefinite. Solve to higher accuracy! (min EV is {D.min()})")

    if latent:
        sol = {'Omega': Omega_t, 'Theta': Theta_t, 'L': L_t, 'X': X_t}
    else:
        sol = {'Omega': Omega_t, 'Theta': Theta_t, 'X': X_t}

    if measure:
        info = {'status': status, 'runtime': runtime[:iter_t+1], 'residual': residual[:iter_t+1]}
    else:
        info = {'status': status}

    return sol, info

def ADMM_stopping_criterion(Omega, Omega_t_1, Theta, L, X, S, rho, eps_abs, eps_rel, latent=False):
    # X is inputed as scaled dual variable, this is accounted for by factor rho in e_dual
    if not latent:
        assert np.all(L == 0)

    (p, p) = S.shape


    dim = ((p ** 2 + p) / 2)  # number of elements of off-diagonal matrix
    e_pri = dim * eps_abs + eps_rel * np.maximum(np.linalg.norm(Omega), np.linalg.norm(Theta -L))
    e_dual = dim * eps_abs + eps_rel * rho * np.linalg.norm(X)

    r = np.linalg.norm(Omega - Theta + L)
    s = rho*np.linalg.norm(Omega - Omega_t_1)

    return r,s,e_pri,e_dual

def kkt_stopping_criterion(Omega, Theta, L, X, S, lambda1, latent=False, mu1=None):
    assert Omega.shape == Theta.shape == S.shape
    assert S.shape[0] == S.shape[1]

    if not latent:
        assert np.all(L == 0)

    (p, p) = S.shape

    term1 = np.linalg.norm(Theta - prox_od_1norm(Theta + X, l=lambda1)) / (1 + np.linalg.norm(Theta))

    term2 = np.linalg.norm(Omega - Theta + L) / (1 + np.linalg.norm(Theta))

    eigD, eigQ = np.linalg.eigh(Omega - S - X)
    proxO = phiplus(beta=1, D=eigD, Q=eigQ)
    term3 = np.linalg.norm(Omega - proxO) / (1 + np.linalg.norm(Omega))

    term4 = 0
    if latent:
        eigD, eigQ = np.linalg.eigh(L - X)
        proxL = prox_rank_norm(A=L - X, beta=mu1, D=eigD, Q=eigQ)
        term4 = np.linalg.norm(L - proxL) / (1 + np.linalg.norm(L))

    residual = max(term1, term2, term3, term4)
    
    return residual


#######################################################
## BLOCK-WISE GRAPHICAL LASSO AFTER WITTEN ET AL.
#######################################################

def block_SGL(S, lambda1, Omega_0, Theta_0=None, X_0=None, rho=1.,
              tol=1e-7, rtol=1e-3, stopping_criterion="boyd",
              max_iter=1000, verbose=False,
              measure=False):
    """
    This is a wrapper for solving SGL problems on connected components of the solution and solving each block separately.
    See Witten, Friedman, Simon "New Insights for the Graphical Lasso" for details.
    
    It solves
    
    .. math::
       \min_{\Omega, \Theta \in \mathbb{S}^p_{++}} - \log \det \Omega + \mathrm{Tr}(S\Omega) + \lambda \|\Theta\|_{1,od}
       
       s.t. \quad \Omega = \Theta
    
        
    Note:
        * In the original paper the l1-norm is applied as well on the diagonal (here: off-diagonal) which results in a small modification.
        * The returned solution for X is not guaranteed to be identical to the dual variable of the full solution, but can be used as starting point (e.g. in grid search).
    
    Parameters
    ----------
    S : array (p,p)
        empirical covariance matrix. Needs to be symmetric and positive semidefinite.
    lambda1 : float, positive
        sparsity regularization parameter.
    Omega_0 : array (p,p)
        starting point for the Omega variable. Choose ``np.eye(p)`` if no better starting point is known.
    Theta_0 : array (p,p), optional
        starting point for the Theta variable. If not specified, it is set to the same as Omega_0.
    X_0 : array (p,p), optional
        starting point for the X variable. If not specified, it is set to zero array.
    rho : float, positive, optional
        step size paramater for the augmented Lagrangian in ADMM. The default is 1. Tune this parameter for optimal performance.
    max_iter : int, optional
        maximum number of iterations. The default is 1000.
    tol : float, positive, optional
        tolerance for the primal residual. See "Distributed Optimization and Statistical Learning via the Alternating Direction Method of Multipliers", Boyd et al. for details.
        The default is 1e-7.
    rtol : float, positive, optional
        tolerance for the dual residual. The default is 1e-4.
    stopping_criterion : str, optional
    
        * 'boyd': Stopping criterion after Boyd et al.
        * 'kkt': KKT residual is chosen as stopping criterion. This is computationally expensive to compute.
        
        The default is 'boyd'.
    verbose : boolean, optional
        verbosity of the solver. The default is False.
    measure : boolean, optional
        turn on/off measurements of runtime per iteration. The default is False.
    
    Returns
    -------
    sol : dict
        contains the solution, i.e. Omega, Theta, X after termination.
    info : dict
        status and measurement information from the solver.
    """
    assert Omega_0.shape == S.shape
    assert S.shape[0] == S.shape[1]
    assert lambda1 > 0

    (p, p) = S.shape

    if Theta_0 is None:
        Theta_0 = Omega_0.copy()
    if X_0 is None:
        X_0 = np.zeros((p, p))

    # compute connected components of S with lambda_1 threshold
    numC, allC = get_connected_components(S, lambda1)

    allOmega = list()
    allTheta = list()
    allX = list()

    for i in range(numC):
        C = allC[i]

        # single node connected components have a closed form solution, see Witten, Friedman, Simon "NEW INSIGHTS FOR THE GRAPHICAL LASSO "
        if len(C) == 1:
            # we use the OFF-DIAGONAL l1-penalty, otherwise it would be 1/(S[C,C]+lambda1)
            closed_sol = 1 / (S[C, C])

            allOmega.append(closed_sol)
            allTheta.append(closed_sol)
            allX.append(np.array([0]))


        # else solve Graphical Lasso for the corresponding block
        else:
            block_S = S[np.ix_(C, C)]
            block_sol, block_info = ADMM_SGL(S=block_S, lambda1=lambda1, Omega_0=Omega_0[np.ix_(C, C)],
                                             Theta_0=Theta_0[np.ix_(C, C)], X_0=X_0[np.ix_(C, C)], tol=tol, rtol=rtol,
                                             stopping_criterion=stopping_criterion,
                                             rho=rho, max_iter=max_iter, verbose=verbose, measure=measure)

            allOmega.append(block_sol['Omega'])
            allTheta.append(block_sol['Theta'])
            allX.append(block_sol['X'])

    # compute inverse permutation
    per = np.hstack(allC)
    per1 = invert_permutation(per)

    # construct solution by applying inverse permutation indexing
    sol = dict()
    sol['Omega'] = block_diag(*allOmega)[np.ix_(per1, per1)]
    sol['Theta'] = block_diag(*allTheta)[np.ix_(per1, per1)]
    sol['X'] = block_diag(*allX)[np.ix_(per1, per1)]
    sol["numC"] = numC

    return sol


def get_connected_components(S, lambda1):
    A = (np.abs(S) > lambda1).astype(int)
    np.fill_diagonal(A, 1)

    numC, labelsC = connected_components(A, directed=False, return_labels=True)

    allC = list()
    for i in range(numC):
        # need hstack for avoiding redundant dimensions
        thisC = np.hstack(np.argwhere(labelsC == i))

        allC.append(thisC)

    return numC, allC


def invert_permutation(p):
    """The argument p is assumed to be some permutation of 0, 1, ..., len(p)-1.
    Returns an array s, where s[i] gives the index of i in p.
    """
    s = np.empty_like(p)
    s[p] = np.arange(p.size)
    return s<|MERGE_RESOLUTION|>--- conflicted
+++ resolved
@@ -14,38 +14,24 @@
              rho=1., max_iter=1000, tol=1e-7, rtol=1e-4, stopping_criterion='boyd',\
              verbose=False, measure=False, latent=False, mu1=None):
     """
-<<<<<<< HEAD
-    This is an ADMM solver for the (Latent) Single Graphical Lasso problem (SGL).
-    SGL problem formulation (latent=False):
-        min_{Omega,Theta} -log det(Omega) + Tr(S*Omega) + lambda1*|Theta||_{1,od} 
-        subject to Omega = Theta
-=======
     This is an ADMM solver for the (Latent variable) Single Graphical Lasso problem (SGL).
-
     If ``latent=False``, this function solves
->>>>>>> ff3f4ab2
-    
+
     .. math::
        \min_{\Omega, \Theta \in \mathbb{S}^p_{++}} - \log \det \Omega + \mathrm{Tr}(S\Omega) + \lambda \|\Theta\|_{1,od}
-       
+
        s.t. \quad \Omega = \Theta
-    
+
     If ``latent=True``, this function solves
-    
+
     .. math::
        \min_{\Omega, \Theta, L \in \mathbb{S}^p_{++}} - \log \det (\Omega) + \mathrm{Tr}(S \Omega) + \lambda_1 \|\Theta\|_{1,od} + \mu_1 \|L\|_{\star}
-       
+
        s.t. \quad \Omega = \Theta - L
-       
+
     Note:
-<<<<<<< HEAD
-        - typically, Omega_t sequence is positive definite, Theta_t sequence is sparse.
-        - in the code, X_t are the SCALED (with 1/rho) dual variables for the equality constraint. 
-=======
         * Typically, ``sol['Omega']`` is positive definite and ``sol['Theta']`` is sparse.
-        * We use scaled ADMM, i.e. X are the scaled (with 1/rho) dual variables for the equality constraint. 
-
->>>>>>> ff3f4ab2
+        * We use scaled ADMM, i.e. X are the scaled (with 1/rho) dual variables for the equality constraint.
     Parameters
     ----------
     S : array (p,p)
@@ -68,10 +54,10 @@
     rtol : float, positive, optional
         tolerance for the dual residual. The default is 1e-4.
     stopping_criterion : str, optional
-    
+
         * 'boyd': Stopping criterion after Boyd et al.
         * 'kkt': KKT residual is chosen as stopping criterion. This is computationally expensive to compute.
-        
+
         The default is 'boyd'.
     verbose : boolean, optional
         verbosity of the solver. The default is False.
@@ -92,7 +78,7 @@
     assert Omega_0.shape == S.shape
     assert S.shape[0] == S.shape[1]
     assert lambda1 > 0
-    
+
     assert stopping_criterion in ["boyd", "kkt"]
 
     if latent:
@@ -105,7 +91,7 @@
 
     # initialize
     Omega_t = Omega_0.copy()
-    
+
     if len(Theta_0) == 0:
         Theta_0 = Omega_0.copy()
     if len(X_0) == 0:
@@ -118,7 +104,7 @@
     runtime = np.zeros(max_iter)
     residual = np.zeros(max_iter)
     status = ''
-    
+
 
     if verbose:
         print("------------ADMM Algorithm for Single Graphical Lasso----------------")
@@ -131,7 +117,7 @@
             hdr_fmt = "%4s\t%10s"
             out_fmt = "%4d\t%10.4g"
             print(hdr_fmt % ("iter", "kkt residual"))
-            
+
     ##################################################################
     ### MAIN LOOP STARTS
     ##################################################################
@@ -162,13 +148,13 @@
         if measure:
             end = time.time()
             runtime[iter_t] = end - start
-        
+
         # Stopping criterion
         if stopping_criterion == 'boyd':
             r_t,s_t,e_pri,e_dual = ADMM_stopping_criterion(Omega_t, Omega_t_1, Theta_t, L_t, X_t,\
                                                            S, rho, tol, rtol, latent)
             residual[iter_t] = max(r_t,s_t)
-            
+
             if verbose:
                 print(out_fmt % (iter_t,r_t,s_t,e_pri,e_dual))
             if (r_t <= e_pri) and  (s_t <= e_dual):
@@ -178,18 +164,18 @@
         elif stopping_criterion == 'kkt':
             eta_A = kkt_stopping_criterion(Omega_t, Theta_t, L_t, rho * X_t, S, lambda1, latent, mu1)
             residual[iter_t] = eta_A
-            
+
             if verbose:
                 print(out_fmt % (iter_t,eta_A))
             if eta_A <= tol:
                 status = 'optimal'
                 break
-                   
-                
+
+
     ##################################################################
     ### MAIN LOOP FINISHED
     ##################################################################
-    
+
     # retrieve status (partially optimal or max iter)
     if status != 'optimal':
         if stopping_criterion == 'boyd':
@@ -201,7 +187,7 @@
                 status = 'max iterations reached'
         else:
             status = 'max iterations reached'
-            
+
     print(f"ADMM terminated after {iter_t+1} iterations with status: {status}.")
 
     assert abs((Omega_t).T - Omega_t).max() <= 1e-5, "Solution is not symmetric"
@@ -271,7 +257,7 @@
         term4 = np.linalg.norm(L - proxL) / (1 + np.linalg.norm(L))
 
     residual = max(term1, term2, term3, term4)
-    
+
     return residual
 
 
@@ -286,19 +272,19 @@
     """
     This is a wrapper for solving SGL problems on connected components of the solution and solving each block separately.
     See Witten, Friedman, Simon "New Insights for the Graphical Lasso" for details.
-    
+
     It solves
-    
+
     .. math::
        \min_{\Omega, \Theta \in \mathbb{S}^p_{++}} - \log \det \Omega + \mathrm{Tr}(S\Omega) + \lambda \|\Theta\|_{1,od}
-       
+
        s.t. \quad \Omega = \Theta
-    
-        
+
+
     Note:
         * In the original paper the l1-norm is applied as well on the diagonal (here: off-diagonal) which results in a small modification.
         * The returned solution for X is not guaranteed to be identical to the dual variable of the full solution, but can be used as starting point (e.g. in grid search).
-    
+
     Parameters
     ----------
     S : array (p,p)
@@ -321,16 +307,16 @@
     rtol : float, positive, optional
         tolerance for the dual residual. The default is 1e-4.
     stopping_criterion : str, optional
-    
+
         * 'boyd': Stopping criterion after Boyd et al.
         * 'kkt': KKT residual is chosen as stopping criterion. This is computationally expensive to compute.
-        
+
         The default is 'boyd'.
     verbose : boolean, optional
         verbosity of the solver. The default is False.
     measure : boolean, optional
         turn on/off measurements of runtime per iteration. The default is False.
-    
+
     Returns
     -------
     sol : dict
@@ -390,7 +376,6 @@
     sol['Omega'] = block_diag(*allOmega)[np.ix_(per1, per1)]
     sol['Theta'] = block_diag(*allTheta)[np.ix_(per1, per1)]
     sol['X'] = block_diag(*allX)[np.ix_(per1, per1)]
-    sol["numC"] = numC
 
     return sol
 
