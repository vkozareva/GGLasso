"""
author: Fabian Schaipp
"""

import numpy as np
import time
from scipy.sparse.csgraph import connected_components
from scipy.linalg import block_diag

from .ggl_helper import prox_od_1norm, phiplus, prox_rank_norm


def ADMM_SGL(S, lambda1, Omega_0, Theta_0=np.array([]), X_0=np.array([]),
             rho=1., max_iter=1000, tol=1e-7, rtol=1e-4, stopping_criterion='boyd',\
             verbose=False, measure=False, latent=False, mu1=None):
    """
    This is an ADMM algorithm for solving the Single Graphical Lasso problem
    Omega_0 : start point -- must be specified as a (p,p) array
    S : empirical covariance matrix -- must be specified as a (p,p) array
    latent: boolean to indidate whether low rank term should be estimated
    mu1: low rank penalty paramater, if latent=True
    In the code, X are the SCALED (with 1/rho) dual variables, for the KKT stop criterion they have to be unscaled (i.e. take rho*X) again!
    """
    assert Omega_0.shape == S.shape
    assert S.shape[0] == S.shape[1]
    assert lambda1 > 0

    assert stopping_criterion in ["boyd", "kkt"]

    if latent:
        assert mu1 is not None
        assert mu1 > 0

    (p, p) = S.shape

    assert rho > 0, "ADMM penalization parameter must be positive."

    # initialize
<<<<<<< HEAD
    status = "not optimal"

    Omega_t = Omega_0.copy()
    Omega_t_1 = np.zeros_like(Omega_0)

=======
    Omega_t = Omega_0.copy()
    
>>>>>>> fdd85d18
    if len(Theta_0) == 0:
        Theta_0 = Omega_0.copy()
    if len(X_0) == 0:
        X_0 = np.zeros((p, p))

    Theta_t = Theta_0.copy()
    L_t = np.zeros((p, p))
    X_t = X_0.copy()

    runtime = np.zeros(max_iter)
    residual = np.zeros(max_iter)
    status = ''
    ##################################################################
    ### MAIN LOOP STARTS
    ##################################################################
    for iter_t in np.arange(max_iter):
        if measure:
            start = time.time()

<<<<<<< HEAD
        if stopping_criterion == "boyd":
            if iter_t > 0:
                eta_A, status_set = ADMM_stopping_criterion(Omega_t, Omega_t_1, Theta_t, L_t, rho * X_t, S,
                                                            tol, rtol,latent,mu1)

                residual[iter_t] = eta_A

            if len(status_set) == 2:  # check if both primal and dual solutions are optimal
                status = 'primal and dual optimal'
                break

        elif stopping_criterion == "kkt":
            eta_A, status_set = kkt_stopping_criterion(Omega_t, Theta_t, L_t, rho * X_t, S, lambda1, tol, latent, mu1)
            residual[iter_t] = eta_A

            if eta_A <= tol:
                break

=======
>>>>>>> fdd85d18
        if verbose:
            print(f"------------Iteration {iter_t} of the ADMM Algorithm----------------")

        # Omega Update
        W_t = Theta_t - L_t - X_t - (1 / rho) * S
        eigD, eigQ = np.linalg.eigh(W_t)
        Omega_t_1 = Omega_t.copy()
        Omega_t = phiplus(beta=1 / rho, D=eigD, Q=eigQ)

        # Theta Update
        Theta_t = prox_od_1norm(Omega_t + L_t + X_t, (1 / rho) * lambda1)

        # L Update
        if latent:
            C_t = Theta_t - X_t - Omega_t
            # C_t = (C_t.T + C_t)/2
            eigD1, eigQ1 = np.linalg.eigh(C_t)
            L_t = prox_rank_norm(C_t, mu1/rho, D=eigD1, Q=eigQ1)

        # X Update
        X_t = X_t + Omega_t - Theta_t + L_t

        if measure:
            end = time.time()
            runtime[iter_t] = end - start
        
        # Stopping criterion
        if stopping_criterion == 'boyd':
            r_t,s_t,e_pri,e_dual = ADMM_stopping_criterion(Omega_t, Omega_t_1, Theta_t, L_t, X_t,\
                                                           S, rho, tol, rtol, latent)
            residual[iter_t] = max(r_t,s_t)
            if (r_t <= e_pri) and  (s_t <= e_dual):
                status = 'optimal'
                break

        elif stopping_criterion == 'kkt':
            eta_A = kkt_stopping_criterion(Omega_t, Theta_t, L_t, rho * X_t, S, lambda1, latent, mu1)
            residual[iter_t] = eta_A

<<<<<<< HEAD
    if len(status_set) == 1:
        print(f"ADMM is only {status_set}. Adapt max_iter parameter or tolerance parameters for convergence.")

    elif len(status_set) == 0:
        status_set.add("max iterations reached")

    print(f"ADMM terminated after {iter_t} iterations with accuracy {eta_A}")
    print(f"ADMM status: {status_set}")
=======
            if eta_A <= tol:
                status = 'optimal'
                break
                   
        if verbose:
            print(f"Current accuracy: ", residual[iter_t])
    
    ##################################################################
    ### MAIN LOOP FINISHED
    ##################################################################
    
    # retrieve status (partially optimal or max iter)
    if status != 'optimal':
        if stopping_criterion == 'boyd':
            if (r_t <= e_pri):
                status = 'primal optimal'
            elif (s_t <= e_dual):
                status = 'dual optimal'
            else:
                status = 'max iterations reached'
        else:
            status = 'max iterations reached'
            
    print(f"ADMM terminated after {iter_t+1} iterations with status: {status}.")
>>>>>>> fdd85d18

    assert abs((Omega_t).T - Omega_t).max() <= 1e-5, "Solution is not symmetric"
    assert abs((Theta_t).T - Theta_t).max() <= 1e-5, "Solution is not symmetric"
    assert abs((L_t).T - L_t).max() <= 1e-5, "Solution is not symmetric"

    D = np.linalg.eigvalsh(Theta_t - L_t)
    if D.min() <= 0:
        print(
            f"WARNING: Theta (Theta - L resp.) is not positive definite. Solve to higher accuracy! (min EV is {D.min()})")

    if latent:
        D = np.linalg.eigvalsh(L_t)
        if D.min() < -1e-8:
            print(f"WARNING: L is not positive semidefinite. Solve to higher accuracy! (min EV is {D.min()})")

    if latent:
        sol = {'Omega': Omega_t, 'Theta': Theta_t, 'L': L_t, 'X': X_t}
    else:
        sol = {'Omega': Omega_t, 'Theta': Theta_t, 'X': X_t}

    if measure:
        info = {'status': status, 'runtime': runtime[:iter_t+1], 'residual': residual[:iter_t+1]}
    else:
        info = {'status': status}

    return sol, info

def ADMM_stopping_criterion(Omega, Omega_t_1, Theta, L, X, S, rho, eps_abs, eps_rel, latent=False):
    # X is inputed as scaled dual variable, this is accounted for by factor rho in e_dual
    if not latent:
        assert np.all(L == 0)

    (p, p) = S.shape


    dim = ((p ** 2 + p) / 2)  # number of elements of off-diagonal matrix
    e_pri = dim * eps_abs + eps_rel * np.maximum(np.linalg.norm(Omega), np.linalg.norm(Theta -L))
    e_dual = dim * eps_abs + eps_rel * rho * np.linalg.norm(X)

    r = np.linalg.norm(Omega - Theta + L)
    s = rho*np.linalg.norm(Omega - Omega_t_1)

    return r,s,e_pri,e_dual

def kkt_stopping_criterion(Omega, Theta, L, X, S, lambda1, latent=False, mu1=None):
    assert Omega.shape == Theta.shape == S.shape
    assert S.shape[0] == S.shape[1]

    if not latent:
        assert np.all(L == 0)

    (p, p) = S.shape

    term1 = np.linalg.norm(Theta - prox_od_1norm(Theta + X, l=lambda1)) / (1 + np.linalg.norm(Theta))

    term2 = np.linalg.norm(Omega - Theta + L) / (1 + np.linalg.norm(Theta))

    eigD, eigQ = np.linalg.eigh(Omega - S - X)
    proxO = phiplus(beta=1, D=eigD, Q=eigQ)
    term3 = np.linalg.norm(Omega - proxO) / (1 + np.linalg.norm(Omega))

    term4 = 0
    if latent:
        eigD, eigQ = np.linalg.eigh(L - X)
        proxL = prox_rank_norm(A=L - X, beta=mu1, D=eigD, Q=eigQ)
        term4 = np.linalg.norm(L - proxL) / (1 + np.linalg.norm(L))

    residual = max(term1, term2, term3, term4)
    
    return residual


#######################################################
## BLOCK-WISE GRAPHICAL LASSO AFTER WITTEN ET AL.
#######################################################

def block_SGL(S, lambda1, Omega_0, Theta_0=None, X_0=None, rho=1.,
              tol=1e-7, rtol=1e-3, stopping_criterion="boyd",
              max_iter=1000, verbose=False,
              measure=False):
    """
    Parameters
    ----------
    S : (p,p) array
        Empirical covariance matrix. Should be symmetric and semipositive definite.
    lambda1 : float
        Positive l1-regularization parameter.
    Omega_0 : array
        Starting point for solver. Use np.eye(p) if no prior knowledge.
    tol : float, optional
        Tolerance for the ADMM algorithm on each block. The default is 1e-5.
    Theta_0 : array, optional
        Starting point for solver (for Theta variable).
    X_0 : array
        Starting point for solver (for dual variable).
    rho : float, optional
        ADMM penalty parameter. The default is 1..
    max_iter : int, optional
        Maximum number of iterations for the ADMM algorithm on each block. The default is 1000.
    verbose : boolean, optional
        ADMM prints information. The default is False.
    measure : boolean, optional
        Measure runtime and objective at each iter of ADMM. The default is False.
    Returns
    -------
    sol2 : (p,p) array
        Solution Theta to the Graphical Lasso problem.
    This function solves the Single Graphical Lasso problem
    min -log det(Z) + tr(S.T@Z) + lambda_1 * ||Z||_1,od
    by finding connected components of the solution and solving each block separately, according to Witten, Friedman, Simon "NEW INSIGHTS FOR THE GRAPHICAL LASSO"
    where ||Z||_1,od is the off-diagonal l1-norm.
    NOTE:
        -in the original paper the l1-norm is also used on the diagonal which results in a small modification.
        -the returned solution for X is not guaranteed to be identical to the dual variable of the full solution, but can be used as starting point (e.g. in grid search)
    """
    assert Omega_0.shape == S.shape
    assert S.shape[0] == S.shape[1]
    assert lambda1 > 0

    (p, p) = S.shape

    if Theta_0 is None:
        Theta_0 = Omega_0.copy()
    if X_0 is None:
        X_0 = np.zeros((p, p))

    # compute connected components of S with lambda_1 threshold
    numC, allC = get_connected_components(S, lambda1)

    allOmega = list()
    allTheta = list()
    allX = list()

    for i in range(numC):
        C = allC[i]

        # single node connected components have a closed form solution, see Witten, Friedman, Simon "NEW INSIGHTS FOR THE GRAPHICAL LASSO "
        if len(C) == 1:
            # we use the OFF-DIAGONAL l1-penalty, otherwise it would be 1/(S[C,C]+lambda1)
            closed_sol = 1 / (S[C, C])

            allOmega.append(closed_sol)
            allTheta.append(closed_sol)
            allX.append(np.array([0]))


        # else solve Graphical Lasso for the corresponding block
        else:
            block_S = S[np.ix_(C, C)]
            block_sol, block_info = ADMM_SGL(S=block_S, lambda1=lambda1, Omega_0=Omega_0[np.ix_(C, C)],
                                             Theta_0=Theta_0[np.ix_(C, C)], X_0=X_0[np.ix_(C, C)], tol=tol, rtol=rtol,
                                             stopping_criterion=stopping_criterion,
                                             rho=rho, max_iter=max_iter, verbose=verbose, measure=measure)

            allOmega.append(block_sol['Omega'])
            allTheta.append(block_sol['Theta'])
            allX.append(block_sol['X'])

    # compute inverse permutation
    per = np.hstack(allC)
    per1 = invert_permutation(per)

    # construct solution by applying inverse permutation indexing
    sol = dict()
    sol['Omega'] = block_diag(*allOmega)[np.ix_(per1, per1)]
    sol['Theta'] = block_diag(*allTheta)[np.ix_(per1, per1)]
    sol['X'] = block_diag(*allX)[np.ix_(per1, per1)]

    return sol


def get_connected_components(S, lambda1):
    A = (np.abs(S) > lambda1).astype(int)
    np.fill_diagonal(A, 1)

    numC, labelsC = connected_components(A, directed=False, return_labels=True)

    allC = list()
    for i in range(numC):
        # need hstack for avoiding redundant dimensions
        thisC = np.hstack(np.argwhere(labelsC == i))

        allC.append(thisC)

    return numC, allC


def invert_permutation(p):
    """The argument p is assumed to be some permutation of 0, 1, ..., len(p)-1.
    Returns an array s, where s[i] gives the index of i in p.
    """
    s = np.empty_like(p)
    s[p] = np.arange(p.size)
    return s<|MERGE_RESOLUTION|>--- conflicted
+++ resolved
@@ -15,16 +15,20 @@
              verbose=False, measure=False, latent=False, mu1=None):
     """
     This is an ADMM algorithm for solving the Single Graphical Lasso problem
+
     Omega_0 : start point -- must be specified as a (p,p) array
     S : empirical covariance matrix -- must be specified as a (p,p) array
+
     latent: boolean to indidate whether low rank term should be estimated
     mu1: low rank penalty paramater, if latent=True
+
+
     In the code, X are the SCALED (with 1/rho) dual variables, for the KKT stop criterion they have to be unscaled (i.e. take rho*X) again!
     """
     assert Omega_0.shape == S.shape
     assert S.shape[0] == S.shape[1]
     assert lambda1 > 0
-
+    
     assert stopping_criterion in ["boyd", "kkt"]
 
     if latent:
@@ -36,16 +40,8 @@
     assert rho > 0, "ADMM penalization parameter must be positive."
 
     # initialize
-<<<<<<< HEAD
-    status = "not optimal"
-
     Omega_t = Omega_0.copy()
-    Omega_t_1 = np.zeros_like(Omega_0)
-
-=======
-    Omega_t = Omega_0.copy()
-    
->>>>>>> fdd85d18
+    
     if len(Theta_0) == 0:
         Theta_0 = Omega_0.copy()
     if len(X_0) == 0:
@@ -65,27 +61,6 @@
         if measure:
             start = time.time()
 
-<<<<<<< HEAD
-        if stopping_criterion == "boyd":
-            if iter_t > 0:
-                eta_A, status_set = ADMM_stopping_criterion(Omega_t, Omega_t_1, Theta_t, L_t, rho * X_t, S,
-                                                            tol, rtol,latent,mu1)
-
-                residual[iter_t] = eta_A
-
-            if len(status_set) == 2:  # check if both primal and dual solutions are optimal
-                status = 'primal and dual optimal'
-                break
-
-        elif stopping_criterion == "kkt":
-            eta_A, status_set = kkt_stopping_criterion(Omega_t, Theta_t, L_t, rho * X_t, S, lambda1, tol, latent, mu1)
-            residual[iter_t] = eta_A
-
-            if eta_A <= tol:
-                break
-
-=======
->>>>>>> fdd85d18
         if verbose:
             print(f"------------Iteration {iter_t} of the ADMM Algorithm----------------")
 
@@ -125,16 +100,6 @@
             eta_A = kkt_stopping_criterion(Omega_t, Theta_t, L_t, rho * X_t, S, lambda1, latent, mu1)
             residual[iter_t] = eta_A
 
-<<<<<<< HEAD
-    if len(status_set) == 1:
-        print(f"ADMM is only {status_set}. Adapt max_iter parameter or tolerance parameters for convergence.")
-
-    elif len(status_set) == 0:
-        status_set.add("max iterations reached")
-
-    print(f"ADMM terminated after {iter_t} iterations with accuracy {eta_A}")
-    print(f"ADMM status: {status_set}")
-=======
             if eta_A <= tol:
                 status = 'optimal'
                 break
@@ -159,7 +124,6 @@
             status = 'max iterations reached'
             
     print(f"ADMM terminated after {iter_t+1} iterations with status: {status}.")
->>>>>>> fdd85d18
 
     assert abs((Omega_t).T - Omega_t).max() <= 1e-5, "Solution is not symmetric"
     assert abs((Theta_t).T - Theta_t).max() <= 1e-5, "Solution is not symmetric"
@@ -259,18 +223,25 @@
         ADMM penalty parameter. The default is 1..
     max_iter : int, optional
         Maximum number of iterations for the ADMM algorithm on each block. The default is 1000.
+
     verbose : boolean, optional
         ADMM prints information. The default is False.
     measure : boolean, optional
         Measure runtime and objective at each iter of ADMM. The default is False.
+
     Returns
     -------
     sol2 : (p,p) array
         Solution Theta to the Graphical Lasso problem.
+
     This function solves the Single Graphical Lasso problem
+
     min -log det(Z) + tr(S.T@Z) + lambda_1 * ||Z||_1,od
+
     by finding connected components of the solution and solving each block separately, according to Witten, Friedman, Simon "NEW INSIGHTS FOR THE GRAPHICAL LASSO"
     where ||Z||_1,od is the off-diagonal l1-norm.
+
+
     NOTE:
         -in the original paper the l1-norm is also used on the diagonal which results in a small modification.
         -the returned solution for X is not guaranteed to be identical to the dual variable of the full solution, but can be used as starting point (e.g. in grid search)
