--- conflicted
+++ resolved
@@ -121,8 +121,6 @@
     kkt_residual = np.zeros(max_iter)
 
     for iter_t in np.arange(max_iter):
-<<<<<<< HEAD
-
         if measure:
             start = time.time()
 
@@ -133,16 +131,6 @@
         kkt_residual[iter_t] = eta_A['value']
 
         if len(eta_A["status"]) > 1: #both primal and dual solutions are optimal
-=======
-        
-        eta_A = ADMM_stopping_criterion(Omega_t, Theta_t, L_t, rho*X_t, S , lambda1, latent, mu1)
-        kkt_residual[iter_t] = eta_A
-        
-        if measure:
-            start = time.time()
-                
-        if eta_A <= eps_admm:
->>>>>>> d09f1685
             status = 'optimal'
             break
         if verbose:
